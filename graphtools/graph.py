import numpy as np
import abc
import pygsp
from sklearn.neighbors import NearestNeighbors, kneighbors_graph
from sklearn.decomposition import PCA
from scipy.spatial.distance import pdist, cdist
from scipy.spatial.distance import squareform
from sklearn.utils.extmath import randomized_svd
from sklearn.preprocessing import normalize
from sklearn.cluster import MiniBatchKMeans
from scipy import sparse
import time


class Data(object):
    """Parent class that handles the import and dimensionality reduction of data

    Parameters
    ----------
    data : array-like, shape=[n_samples,n_features]
        accepted types: `numpy.ndarray`, `scipy.sparse.spmatrix`.
        TODO: accept pandas dataframes

    n_pca : `int` or `None`, optional (default: `None`)
        number of PC dimensions to retain for graph building.
        If `None`, uses the original data.
        Note: if data is sparse, uses SVD instead of PCA
        TODO: should we subtract and store the mean?

    random_state : `int` or `None`, optional (default: `None`)
        Random state for random PCA

    Attributes
    ----------
    data : array-like, shape=[n_samples,n_features]
        Original data matrix

    n_pca : int or `None`

    data_nu : array-like, shape=[n_samples,n_pca]
        Reduced data matrix

    U : array-like, shape=[n_samples, n_pca]
        Left singular vectors from PCA calculation

    S : array-like, shape=[n_pca]
        Singular values from PCA calculation

    V : array-like, shape=[n_features, n_pca]
        Right singular vectors from SVD calculation
    """

    def __init__(self, data, n_pca=None, random_state=None):
        self.data = data
        self.n_pca = n_pca
        self.data_nu = self._reduce_data()
        super().__init__()

    def _reduce_data(self):
        """Private method to reduce data dimension.

        If data is dense, uses randomized PCA. If data is sparse, uses
        randomized SVD.
        TODO: should we subtract and store the mean?

        Returns
        -------
        Reduced data matrix
        """
        if self.n_pca is not None and self.n_pca < self.data.shape[1]:
            if sparse.issparse(self.data):
                _, _, VT = randomized_svd(self.data, self.n_pca,
                                          random_state=self.random_state)
                V = VT.T
                self._right_singular_vectors = V
                return self.data.dot(V)
            else:
                self.pca = PCA(self.n_pca,
                               svd_solver='randomized',
                               random_state=self.random_state)
                self.pca.fit(self.data)
                return self.pca.transform(self.data)
        else:
            return self.data

    def get_params(self):
        """Get parameters from this object
        """
        return {'n_pca': self.n_pca,
                'random_state': self.random_state}

    def set_params(self, **params):
        """Set parameters on this object

        Safe setter method - attributes should not be modified directly as some
        changes are not valid.
        Valid parameters:
        - n_pca
        - random_state

        Parameters
        ----------
        params : key-value pairs of parameter name and new values

        Returns
        -------
        self
        """
        if 'n_pca' in params and params['n_pca'] != self.n_pca:
            raise ValueError("Cannot update n_pca. Please create a new graph")
        if 'random_state' in params:
            self.random_state = params['random_state']
        return self

    @property
    def U(self):
        """Left singular vectors

        Returns
        -------
        Left singular vectors from PCA calculation, shape=[n_samples, n_pca]

        Raises
        ------
        AttributeError : PCA was not performed
        """
        try:
            return self.pca.components_
        except AttributeError:
            return None

    @property
    def S(self):
        """Singular values

        Returns
        -------
        Singular values from PCA calculation, shape=[n_pca]

        Raises
        ------
        AttributeError : PCA was not performed
        """
        try:
            return self.pca.singular_values_
        except AttributeError:
            return None

    @property
    def V(self):
        """Right singular vectors

        TODO: can we get this from PCA as well?

        Returns
        -------
        Right singular values from SVD calculation, shape=[n_features, n_pca]

        Raises
        ------
        AttributeError : SVD was not performed
        """
        try:
            return self._right_singular_vectors
        except AttributeError:
            return None

    def transform(self, Y):
        """Transform input data `Y` to reduced data space defined by `self.data`

        Takes data in the same ambient space as `self.data` and transforms it
        to be in the same reduced space as `self.data_nu`.

        Parameters
        ----------
        Y : array-like, shape=[n_samples_y, n_features]
            n_features must be the same as `self.data`.

        Returns
        -------
        Transformed data, shape=[n_samples_y, n_pca]

        Raises
        ------
        ValueError : if Y.shape[1] != self.data.shape[1]
        """
        try:
            # try PCA first
            return self.pca.transform(Y)
        except AttributeError:
            # no PCA - try SVD instead
            try:
                return Y.dot(self._right_singular_vectors)
            except AttributeError:
                # no SVD either - check if we can just return as is
                if Y.shape[1] != self.data.shape[1]:
                    # shape is wrong
                    raise ValueError
                return Y
        except ValueError:
            # more informative error
            raise ValueError("data of shape {} cannot be transformed"
                             " to graph built on data of shape {}".format(
                                 Y.shape, self.data.shape))


class BaseGraph(pygsp.graphs.Graph, metaclass=abc.ABCMeta):
    """Parent graph class

    All graphs should possess these matrices. We inherit a lot
    of functionality from pygsp.graphs.Graph.

    TODO: should we only optionally inherit from pygsp?
    There is a lot of overhead involved in having both a weight and
    kernel matrix

    Attributes
    ----------
    K : array-like, shape=[n_samples, n_samples]
        kernel matrix defined as the adjacency matrix with
        ones down the diagonal

    kernel : synonym for `K`

    P : array-like, shape=[n_samples, n_samples] (cached)
        diffusion operator defined as a row-stochastic form
        of the kernel matrix

    diff_op : synonym for `P`
    """

    def __init__(self, **kwargs):
        kernel = self._build_kernel()
        W = self._build_weight_from_kernel(kernel)
        super().__init__(W, **kwargs)

    def _build_kernel(self):
        """Private method to build kernel matrix

        Runs public method to build kernel matrix and runs
        additional checks to ensure that the result is okay

        Returns
        -------
        Kernel matrix, shape=[n_samples, n_samples]

        Raises
        ------
        RuntimeWarning : if K is not symmetric
        """
        kernel = self.build_kernel()
        if (kernel - kernel.T).max() > 1e-5:
            raise RuntimeWarning("K should be symmetric")
        return kernel

    def _build_weight_from_kernel(self, kernel):
        """Private method to build an adjacency matrix from
        a kernel matrix

        Just puts zeroes down the diagonal in-place, since the
        kernel matrix is ultimately not stored.

        Parameters
        ----------
        kernel : array-like, shape=[n_samples, n_samples]
            Kernel matrix.

        Returns
        -------
        Adjacency matrix, shape=[n_samples, n_samples]
        """

        weight = kernel
        if sparse.issparse(weight):
            weight.setdiag(0)
        else:
            np.fill_diagonal(weight, 0)
        return weight

    def get_params(self):
        """Get parameters from this object
        """
        return {}

    def set_params(self, **params):
        """Set parameters on this object

        Safe setter method - attributes should not be modified directly as some
        changes are not valid.
        Valid parameters:

        Parameters
        ----------
        params : key-value pairs of parameter name and new values

        Returns
        -------
        self
        """
        return self

    @property
    def P(self):
        """Diffusion operator (cached)

        Return or calculate the diffusion operator

        Returns
        -------

        P : array-like, shape=[n_samples, n_samples]
            diffusion operator defined as a row-stochastic form
            of the kernel matrix
        """
        try:
            return self._diff_op
        except AttributeError:
            self._diff_op = normalize(self.kernel, 'l1', axis=1)
            return self._diff_op

    @property
    def diff_op(self):
        """Synonym for P
        """
        return self.P

    @property
    def K(self):
        """Kernel matrix

        TODO: set W as a lil / dok matrix to avoid sparsity changes

        Returns
        -------
        K : array-like, shape=[n_samples, n_samples]
            kernel matrix defined as the adjacency matrix with
            ones down the diagonal
        """
        kernel = self.W.copy()
        if sparse.issparse(kernel):
            kernel.setdiag(1)
        else:
            np.fill_diagonal(kernel, 1)
        return kernel

    @property
    def kernel(self):
        """Synonym for K
        """
        return self.K

    @abc.abstractmethod
    def build_kernel(self):
        """Build the kernel matrix

        Abstract method that all child classes must implement.
        Must return a symmetric matrix

        Returns
        -------
        K : kernel matrix, shape=[n_samples, n_samples]
            symmetric matrix with ones down the diagonal
            with no non-negative entries.
        """
        raise NotImplementedError


class DataGraph(BaseGraph, Data, metaclass=abc.ABCMeta):
    """Abstract class for graphs built from a dataset

    Parameters
    ----------

    data : array-like, shape=[n_samples,n_features]
        accepted types: `numpy.ndarray`, `scipy.sparse.spmatrix`.
        TODO: accept pandas dataframes

    n_pca : `int` or `None`, optional (default: `None`)
        number of PC dimensions to retain for graph building.
        If `None`, uses the original data.
        Note: if data is sparse, uses SVD instead of PCA
        TODO: should we subtract and store the mean?

    random_state : `int` or `None`, optional (default: `None`)
        Random state for random PCA and graph building

    verbose : `bool`, optional (default: `True`)
        Verbosity.
        TODO: should this be an integer instead to allow multiple
        levels of verbosity?

    n_jobs : `int`, optional (default : 1)
        The number of jobs to use for the computation.
        If -1 all CPUs are used. If 1 is given, no parallel computing code is
        used at all, which is useful for debugging.
        For n_jobs below -1, (n_cpus + 1 + n_jobs) are used. Thus for
        n_jobs = -2, all CPUs but one are used
    """

    def __init__(self, data, n_pca=None, random_state=None,
                 verbose=True, n_jobs=1, **kwargs):
        # kwargs are ignored
        self.n_jobs = n_jobs
        self.random_state = random_state
        self.verbose = verbose
        Data.__init__(self, data, n_pca=n_pca,
                      random_state=random_state)
        BaseGraph.__init__(self)

    def get_params(self):
        """Get parameters from this object
        """
        params = Data.get_params(self)
        params.update(BaseGraph.get_params(self))
        return params

    @abc.abstractmethod
    def build_kernel_to_data(self, Y):
        """Build a kernel from new input data `Y` to the `self.data`

        Parameters
        ----------

        Y: array-like, [n_samples_y, n_dimensions]
            new data for which an affinity matrix is calculated
            to the existing data. `n_features` must match
            either the ambient or PCA dimensions

        Returns
        -------

        K_yx: array-like, [n_samples_y, n_samples]
            kernel matrix where each row represents affinities of a single
            sample in `Y` to all samples in `self.data`.

        Raises
        ------

        ValueError: if this Graph is not capable of extension or
        if the supplied data is the wrong shape
        """
        raise NotImplementedError

    def _check_extension_shape(self, Y):
        """Private method to check if new data matches `self.data`

        Parameters
        ----------
        Y : array-like, shape=[n_samples_y, n_features_y]
            Input data

        Returns
        -------
        Y : array-like, shape=[n_samples_y, n_pca]
            (Potentially transformed) input data

        Raises
        ------
        ValueError : if `n_features_y` is not either `self.data.shape[1]` or
        `self.n_pca`.
        """
        if not Y.shape[1] == self.data_nu.shape[1]:
            # try PCA transform
            if Y.shape[1] == self.data.shape[1]:
                Y = self.transform(Y)
            else:
                # wrong shape
                if self.data.shape[1] != self.data_nu.shape[1]:
                    # PCA is possible
                    msg = ("Y must be of shape either "
                           "(n, {}) or (n, {})").format(
                        self.data.shape[1], self.data_nu.shape[1])
                else:
                    # no PCA, only one choice of shape
                    msg = "Y must be of shape (n, {})".format(
                        self.data.shape[1])
                raise ValueError(msg)
        return Y

    def extend_to_data(self, Y):
        """Build transition matrix from new data to the graph

        Creates a transition matrix such that `Y` can be approximated by
        a linear combination of samples in `self.data`. Any
        transformation of `self.data` can be trivially applied to `Y` by
        performing

        `transform_Y = self.interpolate(transform, transitions)`

        Parameters
        ----------

        Y: array-like, [n_samples_y, n_dimensions]
            new data for which an affinity matrix is calculated
            to the existing data. `n_features` must match
            either the ambient or PCA dimensions

        Returns
        -------

        transitions : array-like, shape=[n_samples_y, self.data.shape[0]]
            Transition matrix from `Y` to `self.data`
        """
        Y = self._check_extension_shape(Y)
        kernel = self.build_kernel_to_data(Y)
        transitions = normalize(kernel, norm='l1', axis=1)
        return transitions

    def interpolate(self, transform, transitions=None, Y=None):
        """Interpolate new data onto a transformation of the graph data

        One of either transitions or Y should be provided

        Parameters
        ----------

        transform : array-like, shape=[n_samples, n_transform_features]

        transitions : array-like, optional, shape=[n_samples_y, n_samples]
            Transition matrix from `Y` (not provided) to `self.data`

        Y: array-like, optional, shape=[n_samples_y, n_dimensions]
            new data for which an affinity matrix is calculated
            to the existing data. `n_features` must match
            either the ambient or PCA dimensions

        Returns
        -------

        Y_transform : array-like, [n_samples_y, n_features or n_pca]
            Transition matrix from `Y` to `self.data`

        Raises
        ------
        ValueError: if neither `transitions` nor `Y` is provided
        """
        if transitions is None:
            if Y is None:
                raise ValueError(
                    "Either `transitions` or `Y` must be provided.")
            else:
                transitions = self.extend_to_data(Y)
        Y_transform = transitions.dot(transform)
        return Y_transform


class kNNGraph(DataGraph):
    """
    K nearest neighbors graph

    TODO: kNNGraph with thresh=0 is just a TraditionalGraph. Should this
    be resolved?

    Parameters
    ----------

    data : array-like, shape=[n_samples,n_features]
        accepted types: `numpy.ndarray`, `scipy.sparse.spmatrix`.
        TODO: accept pandas dataframes

    knn : `int`, optional (default: 5)
        Number of nearest neighbors (including self) to use to build the graph

    decay : `int` or `None`, optional (default: `None`)
        Rate of alpha decay to use. If `None`, alpha decay is not used.

    distance : `str`, optional (default: `'euclidean'`)
        Any metric from `scipy.spatial.distance` can be used
        distance metric for building kNN graph.
        TODO: actually sklearn.neighbors has even more choices

    thresh : `float`, optional (default: `1e-5`)
        Threshold above which to calculate alpha decay kernel.
        All affinities below `thresh` will be set to zero in order to save
        on time and memory constraints.

    Attributes
    ----------

    knn_tree : `sklearn.neighbors.NearestNeighbors`
        The fitted KNN tree. (cached)
        TODO: can we be more clever than sklearn when it comes to choosing
        between KD tree, ball tree and brute force?
    """

    def __init__(self, data, knn=5, decay=None,
                 distance='euclidean',
                 thresh=1e-5, **kwargs):
        self.knn = knn
        self.decay = decay
        self.distance = distance
        self.thresh = thresh

        super().__init__(data, **kwargs)

    def get_params(self):
        """Get parameters from this object
        """
        params = super().get_params(self)
        params.update({'knn': self.knn,
                       'decay': self.decay,
                       'distance': self.distance,
                       'thresh': self.thresh,
                       'n_jobs': self.n_jobs,
                       'random_state': self.random_state,
                       'verbose': self.verbose})
        return params

    def set_params(self, **params):
        """Set parameters on this object

        Safe setter method - attributes should not be modified directly as some
        changes are not valid.
        Valid parameters:
        - n_jobs
        - random_state
        - verbose
        Invalid parameters: (these would require modifying the kernel matrix)
        - knn
        - decay
        - distance
        - thresh

        Parameters
        ----------
        params : key-value pairs of parameter name and new values

        Returns
        -------
        self
        """
        if 'knn' in params and params['knn'] != self.knn:
            raise ValueError("Cannot update knn. Please create a new graph")
        if 'decay' in params and params['decay'] != self.decay:
            raise ValueError("Cannot update decay. Please create a new graph")
        if 'distance' in params and params['distance'] != self.distance:
            raise ValueError("Cannot update distance. "
                             "Please create a new graph")
        if 'thresh' in params and params['thresh'] != self.thresh \
                and self.decay != 0:
            raise ValueError("Cannot update thresh. Please create a new graph")
        if 'n_jobs' in params:
            self.n_jobs = params['n_jobs']
        if 'random_state' in params:
            self.random_state = params['random_state']
        if 'verbose' in params:
            self.verbose = params['verbose']
        # update superclass parameters
        super().set_params(**params)
        return self

    @property
    def knn_tree(self):
        """KNN tree object (cached)

        Builds or returns the fitted KNN tree.
        TODO: can we be more clever than sklearn when it comes to choosing
        between KD tree, ball tree and brute force?

        Returns
        -------
        knn_tree : `sklearn.neighbors.NearestNeighbors`
        """
        try:
            return self._knn_tree
        except AttributeError:
            self._knn_tree = NearestNeighbors(
                n_neighbors=self.knn,
                metric=self.distance,
                n_jobs=self.n_jobs).fit(self.data_nu)
            return self._knn_tree

    def build_kernel(self):
        """Build the KNN kernel.

        Build a k nearest neighbors kernel, optionally with alpha decay.
        Must return a symmetric matrix

        Returns
        -------
        K : kernel matrix, shape=[n_samples, n_samples]
            symmetric matrix with ones down the diagonal
            with no non-negative entries.
        """
        if self.decay is None or self.thresh == 1:
            # binary connectivity matrix
            # sklearn has a function for this
            K = kneighbors_graph(self.knn_tree,
                                 n_neighbors=self.knn,
                                 metric=self.distance,
                                 mode='connectivity',
                                 include_self=True)
        elif self.thresh == 0:
            # full alpha decay kernel
            # no point doing anything fancy, we need to brute force calculate
            # pairwise distances
            pdx = squareform(pdist(self.data, metric=self.distance))
            knn_dist = np.partition(pdx, self.knn, axis=1)[:, :self.knn]
            epsilon = np.max(knn_dist, axis=1)
            pdx = (pdx / epsilon).T
            K = np.exp(-1 * pdx**self.decay)
        else:
            # sparse fast alpha decay
            print("Warning: sparse alpha decay is not tested.")
            radius, _ = self.knn_tree.kneighbors(self.data_nu)
            bandwidth = radius[:, -1]
            radius = bandwidth * np.power(-1 * np.log(self.thresh),
                                          1 / self.decay)
            distances = np.empty(shape=self.data_nu.shape[0], dtype=np.object)
            for i in range(self.data_nu.shape[0]):
                # this could be parallelized
                row_distances = self.knn_tree.radius_neighbors_graph(
                    self.data_nu[i, None, :],
                    radius[i],
                    mode='distance')
                row_distances.data = np.exp(
                    -1 * ((row_distances.data / bandwidth[i]) ** self.decay))
                distances[i] = row_distances
            K = sparse.vstack(distances)
        # symmetrize
        K = (K + K.T) / 2
        return K

    def build_kernel_to_data(self, Y):
        """Build a kernel from new input data `Y` to the `self.data`

        Parameters
        ----------

        Y: array-like, [n_samples_y, n_dimensions]
            new data for which an affinity matrix is calculated
            to the existing data. `n_features` must match
            either the ambient or PCA dimensions

        Returns
        -------

        K_yx: array-like, [n_samples_y, n_samples]
            kernel matrix where each row represents affinities of a single
            sample in `Y` to all samples in `self.data`.

        Raises
        ------

        ValueError: if the supplied data is the wrong shape
        """
        Y = self._check_extension_shape(Y)
        if self.decay is None or self.thresh == 1:
            # binary connectivity matrix
            K = self.knn_tree.kneighbors_graph(
                Y, n_neighbors=self.knn,
                mode='connectivity')
        elif self.thresh == 0:
            # brute force full alpha decay
            pdx = cdist(Y, self.data, metric=self.distance)
            knn_dist = np.partition(pdx, self.knn, axis=1)[:, :self.knn]
            epsilon = np.max(knn_dist, axis=1)
            pdx = (pdx / epsilon).T
            K = np.exp(-1 * pdx**self.decay)
        else:
            # sparse fast alpha decay
            print("Warning: sparse alpha decay is not tested.")
            radius, _ = self.knn_tree.kneighbors(Y)
            bandwidth = radius[:, -1]
            radius = bandwidth * np.power(-1 * np.log(self.thresh),
                                          1 / self.decay)
            distances = np.empty(shape=Y.shape[0], dtype=np.object)
            for i in range(Y.shape[0]):
                # this could be parallelized
                row_distances = self.knn_tree.radius_neighbors_graph(
                    Y[i, None, :],
                    radius[i],
                    mode='distance')
                row_distances.data = np.exp(
                    -1 * ((row_distances.data / bandwidth[i]) ** self.decay))
                distances[i] = row_distances
            K = sparse.vstack(distances)
        return K


class LandmarkGraph(DataGraph):
    """Landmark graph

    Adds landmarking feature to any data graph by taking spectral clusters
    and building a 'landmark operator' from clusters to samples and back to
    clusters.
    Any transformation on the landmark kernel is trivially extended to the
    data space by multiplying by the transition matrix.

    Parameters
    ----------

    data : array-like, shape=[n_samples,n_features]
        accepted types: `numpy.ndarray`, `scipy.sparse.spmatrix`.
        TODO: accept pandas dataframes

    n_landmark : `int`, optional (default: 2000)
        number of landmarks to use

    n_svd : `int`, optional (default: 100)
        number of SVD components to use for spectral clustering

    Attributes
    ----------
    landmark_op : array-like, shape=[n_landmark, n_landmark]
        Landmark operator.
        Can be treated as a diffusion operator between landmarks.

    transitions : array-like, shape=[n_samples, n_landmark]
        Transition probabilities between samples and landmarks.

    _clusters : array-like, shape=[n_samples]
        Private attribute. Cluster assignments for each sample.
    """

    def __init__(self, data, n_landmark=2000, n_svd=100, **kwargs):
        """Initialize a landmark graph.

        Raises
        ------
        RuntimeWarning : if too many SVD dimensions or
        too few landmarks are used
        """
        if n_landmark >= data.shape[0]:
            raise RuntimeWarning(
                "n_landmark ({}) >= n_samples ({}). Consider "
                "using kNNGraph instead".format(n_landmark, data.shape[0]))
        if n_svd >= data.shape[0]:
            raise RuntimeWarning(
                "n_svd ({}) >= n_samples ({}) Consider "
                "using lower n_svd".format(n_svd, data.shape[0]))
        self.n_landmark = n_landmark
        self.n_svd = n_svd
        super().__init__(data, **kwargs)

    def get_params(self):
        """Get parameters from this object
        """
        params = super().get_params(self)
        params.update({'n_landmark': self.n_landmark,
                       'n_pca': self.n_pca})
        return params

    def set_params(self, **params):
        """Set parameters on this object

        Safe setter method - attributes should not be modified directly as some
        changes are not valid.
        Valid parameters:
        - n_landmark
        - n_svd

        Parameters
        ----------
        params : key-value pairs of parameter name and new values

        Returns
        -------
        self
        """
        # update parameters
        reset_landmarks = False
        if 'n_landmark' in params and params['n_landmark'] != self.n_landmark:
            self.n_landmark = params['n_landmark']
            reset_landmarks = True
        if 'n_svd' in params and params['n_svd'] != self.n_svd:
            self.n_svd = params['n_svd']
            reset_landmarks = True
        # update superclass parameters
        super().set_params(**params)
        # reset things that changed
        if reset_landmarks:
            self._reset_landmarks()
        return self

    def _reset_landmarks(self):
        """Reset landmark data

        Landmarks can be recomputed without recomputing the kernel
        """
        try:
            del self._landmark_op
            del self._transitions
            del self._clusters
        except AttributeError:
            # landmarks aren't currently defined
            pass

    @property
    def landmark_op(self):
        """Landmark operator

        Compute or return the landmark operator

        Returns
        -------
        landmark_op : array-like, shape=[n_landmark, n_landmark]
            Landmark operator. Can be treated as a diffusion operator between
            landmarks.
        """
        try:
            return self._landmark_op
        except AttributeError:
            self.build_landmark_op()
            return self._landmark_op

    @property
    def transitions(self):
        """Transition matrix from samples to landmarks

        Compute the landmark operator if necessary, then return the
        transition matrix.

        Returns
        -------
        transitions : array-like, shape=[n_samples, n_landmark]
            Transition probabilities between samples and landmarks.
        """
        try:
            return self._transitions
        except AttributeError:
            self.build_landmark_op()
            return self._transitions

    def build_landmark_op(self):
        """Build the landmark operator

        Calculates spectral clusters on the kernel, and calculates transition
        probabilities between cluster centers by using transition probabilities
        between samples assigned to each cluster.
        """
        is_sparse = sparse.issparse(self.kernel)
        # spectral clustering
        if self.verbose:
            print("Calculating SVD...")
            start = time.time()
        _, _, VT = randomized_svd(self.diff_op,
                                  n_components=self.n_svd,
                                  random_state=self.random_state)
        if self.verbose:
            print("SVD complete in {:.2f} seconds".format(
                time.time() - start))
            start = time.time()
            print("Calculating Kmeans...")
        kmeans = MiniBatchKMeans(
            self.n_landmark,
            init_size=3 * self.n_landmark,
            batch_size=10000,
            random_state=self.random_state)
        self._clusters = kmeans.fit_predict(
            self.diff_op.dot(VT.T))
        # some clusters are not assigned
        landmarks = np.unique(self._clusters)
        if self.verbose:
            print("Kmeans complete in {:.2f} seconds".format(
                time.time() - start))

        # transition matrices
        if is_sparse:
            pmn = sparse.vstack(
                [sparse.csr_matrix(self.kernel[self._clusters == i, :].sum(
                    axis=0)) for i in landmarks])
        else:
            pmn = np.array([np.sum(self.kernel[self._clusters == i, :], axis=0)
                            for i in landmarks])
        # row normalize
        pnm = pmn.transpose()
        pmn = normalize(pmn, norm='l1', axis=1)
        pnm = normalize(pnm, norm='l1', axis=1)
        diff_op = pmn.dot(pnm)  # sparsity agnostic matrix multiplication
        if is_sparse:
            # no need to have a sparse landmark operator
            diff_op = diff_op.todense()
        # store output
        self._landmark_op = np.array(diff_op)
        self._transitions = pnm

    def extend_to_data(self, data):
        """Build transition matrix from new data to the graph

        Creates a transition matrix such that `Y` can be approximated by
        a linear combination of landmarks. Any
        transformation of the landmarks can be trivially applied to `Y` by
        performing

        `transform_Y = transitions.dot(transform)`

        Parameters
        ----------

        Y: array-like, [n_samples_y, n_dimensions]
            new data for which an affinity matrix is calculated
            to the existing data. `n_features` must match
            either the ambient or PCA dimensions

        Returns
        -------

        transitions : array-like, [n_samples_y, self.data.shape[0]]
            Transition matrix from `Y` to `self.data`
        """
        kernel = self.build_kernel_to_data(data)
        if sparse.issparse(kernel):
            pnm = sparse.hstack(
                [sparse.csr_matrix(kernel[:, self._clusters == i].sum(
                    axis=1)) for i in np.unique(self._clusters)])
        else:
            pnm = np.array([np.sum(
                kernel[:, self._clusters == i],
                axis=1).T for i in np.unique(self._clusters)]).transpose()
        pnm = normalize(pnm, norm='l1', axis=1)
        return pnm

    def interpolate(self, transform, transitions=None, Y=None):
        """Interpolate new data onto a transformation of the graph data

        One of either transitions or Y should be provided

        Parameters
        ----------

        transform : array-like, shape=[n_samples, n_transform_features]

        transitions : array-like, optional, shape=[n_samples_y, n_samples]
            Transition matrix from `Y` (not provided) to `self.data`

        Y: array-like, optional, shape=[n_samples_y, n_dimensions]
            new data for which an affinity matrix is calculated
            to the existing data. `n_features` must match
            either the ambient or PCA dimensions

        Returns
        -------

        Y_transform : array-like, [n_samples_y, n_features or n_pca]
            Transition matrix from `Y` to `self.data`
        """
        if transitions is None and Y is None:
            # assume Y is self.data and use standard landmark transitions
            transitions = self.transitions
        return super().interpolate(transform, transitions=transitions, Y=Y)


class TraditionalGraph(DataGraph):
    """Traditional weighted adjacency graph

    TODO: kNNGraph with thresh=0 is just a TraditionalGraph. Should this
    be resolved?

    Parameters
    ----------

    data : array-like, shape=[n_samples,n_features]
        accepted types: `numpy.ndarray`, `scipy.sparse.spmatrix`.
        If `precomputed` is not `None`, data should be an
        [n_samples, n_samples] matrix denoting pairwise distances,
        affinities, or edge weights.
        TODO: accept pandas dataframes

    knn : `int`, optional (default: 5)
        Number of nearest neighbors (including self) to use to build the graph

    decay : `int` or `None`, optional (default: `None`)
        Rate of alpha decay to use. If `None`, alpha decay is not used.

    distance : `str`, optional (default: `'euclidean'`)
        Any metric from `scipy.spatial.distance` can be used
        distance metric for building kNN graph.
        TODO: actually sklearn.neighbors has even more choices

    n_pca : `int` or `None`, optional (default: `None`)
        number of PC dimensions to retain for graph building.
        If `None`, uses the original data.
        Note: if data is sparse, uses SVD instead of PCA.
        Only one of `precomputed` and `n_pca` can be set.

    precomputed : {'distance', 'affinity', 'adjacency', `None`}, optional (default: `None`)
        If the graph is precomputed, this variable denotes which graph
        matrix is provided as `data`.
        Only one of `precomputed` and `n_pca` can be set.
    """

    def __init__(self, data, knn=5, decay=10,
                 distance='euclidean', n_pca=None,
                 precomputed=None, **kwargs):
        if precomputed is not None:
            # the data itself is a matrix of distances / affinities
            n_pca = None
            print("Warning: n_pca cannot be given on a precomputed graph."
                  "Setting n_pca=None")
        self.knn = knn
        self.decay = decay
        self.distance = distance
        self.precomputed = precomputed

        super().__init__(data, n_pca=n_pca,
                         **kwargs)

    def get_params(self):
        """Get parameters from this object
        """
        params = super().get_params(self)
        params.update({'knn': self.knn,
                       'decay': self.decay,
                       'distance': self.distance,
                       'precomputed': self.precomputed})
        return params

    def set_params(self, **params):
        """Set parameters on this object

        Safe setter method - attributes should not be modified directly as some
        changes are not valid.
        Invalid parameters: (these would require modifying the kernel matrix)
        - precomputed
        - distance
        - knn
        - decay

        Parameters
        ----------
        params : key-value pairs of parameter name and new values

        Returns
        -------
        self
        """
        if 'precomputed' in params and \
                params['precomputed'] != self.precomputed:
            raise ValueError("Cannot update precomputed. "
                             "Please create a new graph")
        if 'distance' in params and params['distance'] != self.distance and \
                self.precomputed is not None:
            raise ValueError("Cannot update distance. "
                             "Please create a new graph")
        if 'knn' in params and params['knn'] != self.knn and \
                self.precomputed is not None:
            raise ValueError("Cannot update knn. Please create a new graph")
        if 'decay' in params and params['decay'] != self.decay and \
                self.precomputed is not None:
            raise ValueError("Cannot update decay. Please create a new graph")
        # update superclass parameters
        super().set_params(**params)
        return self

    def build_kernel(self):
        """Build the KNN kernel.

        Build a k nearest neighbors kernel, optionally with alpha decay.
        If `precomputed` is not `None`, the appropriate steps in the kernel
        building process are skipped.
        Must return a symmetric matrix

        Returns
        -------
        K : kernel matrix, shape=[n_samples, n_samples]
            symmetric matrix with ones down the diagonal
            with no non-negative entries.

        Raises
        ------
        ValueError: if `precomputed` is not an acceptable value
        """
        if self.precomputed is not None:
            if self.precomputed not in ["distance", "affinity", "adjacency"]:
                raise ValueError("Precomputed value {} not recognized. "
                                 "Choose from ['distance', 'affinity', "
                                 "'adjacency']")
        if self.precomputed is "affinity":
            # already done
            K = self.data_nu
        elif self.precomputed is "adjacency":
            # need to set diagonal to one to make it an affinity matrix
            K = self.data_nu
            if sparse.issparse(K):
                K.setdiag(1)
            else:
                np.fill_diagonal(K, 1)
        else:
            if self.precomputed is "distance":
                pdx = self.data_nu
            elif self.precomputed is None:
                pdx = squareform(pdist(self.data_nu, metric=self.distance))
            knn_dist = np.partition(pdx, self.knn, axis=1)[:, :self.knn]
            epsilon = np.max(knn_dist, axis=1)
            pdx = (pdx / epsilon).T
            K = np.exp(-1 * pdx**self.decay)
        # symmetrize
        K = (K + K.T) / 2
        return K

    def build_kernel_to_data(self, Y):
        """Build transition matrix from new data to the graph

        Creates a transition matrix such that `Y` can be approximated by
        a linear combination of landmarks. Any
        transformation of the landmarks can be trivially applied to `Y` by
        performing

        `transform_Y = transitions.dot(transform)`

        Parameters
        ----------

        Y: array-like, [n_samples_y, n_dimensions]
            new data for which an affinity matrix is calculated
            to the existing data. `n_features` must match
            either the ambient or PCA dimensions

        Returns
        -------

        transitions : array-like, [n_samples_y, self.data.shape[0]]
            Transition matrix from `Y` to `self.data`

        Raises
        ------

        ValueError: if `precomputed` is not `None`, then the graph cannot
        be extended.
        """
        if self.precomputed is not None:
            raise ValueError("Cannot extend kernel on precomputed graph")
        else:
            Y = self._check_extension_shape(Y)
            pdx = cdist(Y, self.data_nu, metric=self.distance)
            knn_dist = np.partition(pdx, self.knn, axis=1)[:, :self.knn]
            epsilon = np.max(knn_dist, axis=1)
            pdx = (pdx / epsilon).T
            K = np.exp(-1 * pdx**self.decay)
        return K


class MNNGraph(DataGraph):
<<<<<<< HEAD
    """Mutual nearest neighbors graph

    Performs batch correction by forcing connections between batches, but
    only when the connection is mutual (i.e. x is a neighbor of y _and_
    y is a neighbor of x).

    Parameters
    ----------
    beta: `float`, optional (default: 1)
        Multiply within-batch connections by beta

    gamma: `float` or {'+', '*'} (default: 0.99)
        Symmetrization method.
        If '+', use `(K + K.T) / 2`;
        if '*', use `K * K.T`;
        if a float, use
        `gamma * min(K, K.T) + (1 - gamma) * max(K, K.T)`

    sample_idx: array-like, shape=[n_samples]
        Batch index

    Attributes
    ----------
    subgraphs : list of `kNNGraph`s
        Graphs representing each batch separately
    """

    def __init__(self, data, beta=1, gamma=0.99, n_pca=None,
                 sample_idx=None, **kwargs):
=======

    def __init__(self, data, knn=5, beta=0, gamma=0.5, n_pca=None,
                 sample_idx=None, adaptive_k=True, scaling='min', **kwargs):
        """MNN Kernel

        Parameters
        ----------
        beta : float, optional (default: 0)
            Multiply within-batch connections by (1-beta)

        gamma : float or {'+', '*'} (default: 0.5)
            Symmetrization method. If '+', use `(K + K.T) / 2`,
            if '*', use `K * K.T`, if a float, use
            `gamma * min(K, K.T) + (1-gamma) * max(K, K.T)`

        sample_idx : array-like
            Batch index
        adaptive_k : boolean (default: True)
            If true, weights MNN kernel adaptively using the number of cells in
            each sample
        """
>>>>>>> 7443ef83
        self.beta = beta
        self.gamma = gamma
        self.sample_idx = sample_idx
        self.adaptive_k = adaptive_k
        self.scaling = scaling
        self.knn = knn
        self.knn_args = kwargs

        super().__init__(data, n_pca=n_pca, **kwargs)

    def get_params(self):
        """Get parameters from this object
        """
        params = super().get_params(self)
        params.update({'beta': self.beta,
                       'gamma': self.gamma})
        params.update(self.knn_args)
        return params

    def set_params(self, **params):
        """Set parameters on this object

        Safe setter method - attributes should not be modified directly as some
        changes are not valid.
        Valid parameters:
        - n_jobs
        - random_state
        - verbose
        Invalid parameters: (these would require modifying the kernel matrix)
        - knn
        - decay
        - distance
        - thresh
        - beta
        - gamma

        Parameters
        ----------
        params : key-value pairs of parameter name and new values

        Returns
        -------
        self
        """
        # mnn specific arguments
        if 'beta' in params and params['beta'] != self.beta:
            raise ValueError("Cannot update beta. Please create a new graph")
        if 'gamma' in params and params['gamma'] != self.gamma:
            raise ValueError("Cannot update gamma. Please create a new graph")

        # knn arguments
        knn_kernel_args = ['knn', 'decay', 'distance', 'thresh']
        knn_other_args = ['n_jobs', 'random_state', 'verbose']
        for arg in knn_kernel_args:
            if arg in params and (arg not in self.knn_args or
                                  params[arg] != self.knn_args[arg]):
                raise ValueError("Cannot update {}. "
                                 "Please create a new graph".format(arg))
        for arg in knn_other_args:
            if arg in params:
                self.knn_args[arg] = params[arg]

        # update subgraph parameters
        [g.set_params(**knn_other_args) for g in self.subgraphs]

        # update superclass parameters
        super().set_params(**params)
        return self

    def build_kernel(self):
<<<<<<< HEAD
        """Build the MNN kernel.

        Build a mutual nearest neighbors kernel.

        Returns
        -------
        K : kernel matrix, shape=[n_samples, n_samples]
            symmetric matrix with ones down the diagonal
            with no non-negative entries.
        """
        # generate a subgraph for each batch separately
        self.subgraphs = []
        batches = np.unique(self.sample_idx)
        for idx in batches:
            # extract batch data
            data = self.data_nu[self.sample_idx == idx]
            # create knngraph with n_pca=None - we have already done PCA
            graph = kNNGraph(
                data, n_pca=None, **(self.knn_args))
            self.subgraphs.append(graph)
        # create n_batch x n_batch block kernel matrix
        kernels = np.empty([len(batches), len(batches)],
                           dtype='object')
=======
        samples = np.unique(self.sample_idx)
        if self.adaptive_k:
            n_cells = np.array([len(self.data_nu[self.sample_idx == idx]) for idx in samples])
            if self.scaling == 'min': # the smallest sample has k
                n_cells_weight = n_cells / np.min(n_cells)
            elif self.scaling == 'mean': # the average sample has k
                n_cells_weight = n_cells / np.mean(n_cells)
            elif self.scaling == 'sqrt': # the  samples are sqrt'd first, then smallest has k
                n_cells_weight = np.sqrt(n_cells) / np.min(np.sqrt(n_cells))

            knn_weight = self.knn * np.vstack([n_cells_weight for _ in range(len(n_cells_weight))])
            knn_weight = knn_weight.around() # this function weights K by n_cells

        self.subgraphs = []
        for i, idx in enumerate(samples): # iterating through sample ids
            data = self.data_nu[self.sample_idx == idx] # select data for sample
            if self.adaptive_k:
                graph = kNNGraph(
                    data, n_pca=None, knn=knn_weight[i, i], **(self.knn_args)) # build a kNN graph for cells within sample
            else:
                graph = kNNGraph(
                    data, n_pca=None, knn=self.knn, **(self.knn_args)) # build a kNN graph for cells within sample
            self.subgraphs.append(graph) # append to list of subgraphs
        kernels = []
>>>>>>> 7443ef83
        for i, X in enumerate(self.subgraphs):
            for j, Y in enumerate(self.subgraphs):
                if i == j:
                    # kernel is already computed
                    Kij = X.kernel
                    # weaken connections by a factor of `beta`
                    Kij = Kij * self.beta
                else:
<<<<<<< HEAD
                    # build kernel from i to j
                    Kij = Y.build_kernel_to_data(X.data_nu)
                kernels[i, j].append(Kij)

        # merge into one large sparse matrix
        K = sparse.vstack([sparse.hstack(
            kernels[i, :]) for i in range(len(kernels))])
=======
                    if self.adaptive_k:
                        Kij = X.build_kernel_to_data(Y.data_nu, knn=(knn_weight[j,j], knn_weight[i,j], knn_wight[j,i]))
                    else:
                        Kij = X.build_kernel_to_data(Y.data_nu)
                kernels[-1].append(Kij)
>>>>>>> 7443ef83

        # symmetrize
        if self.gamma == "+":
            K = (K + K.T) / 2
        elif self.gamma == "*":
            K = X.multiply(X.T)
        else:
            K = self.gamma * K.minimum(K.T) + \
                (1 - self.gamma) * K.maximum(K.T)
        return K

<<<<<<< HEAD
    def build_kernel_to_data(self, Y):
        """Build transition matrix from new data to the graph

        Creates a transition matrix such that `Y` can be approximated by
        a linear combination of landmarks. Any
        transformation of the landmarks can be trivially applied to `Y` by
        performing

        TODO: test this.

        `transform_Y = transitions.dot(transform)`

        Parameters
        ----------

        Y: array-like, [n_samples_y, n_dimensions]
            new data for which an affinity matrix is calculated
            to the existing data. `n_features` must match
            either the ambient or PCA dimensions

        Returns
        -------

        transitions : array-like, [n_samples_y, self.data.shape[0]]
            Transition matrix from `Y` to `self.data`
        """
        print("Warning: extension to a MNNGraph is not tested.")
=======
    def build_kernel_to_data(self, Y, knn=None):
        '''
        If adaptive-k, expecting knn to be a tuple of (k_jj, k_ij, k_ji),
        otherwise should be a single value
        '''
        if len(knn) == 3:
            adaptive_k = True
        else:
            adaptive_k = False
>>>>>>> 7443ef83
        Y = self._check_extension_shape(Y)
        kernel_xy = []
        kernel_yx = []
        if adaptive_k:
            Y_graph = kNNGraph(Y, n_pca=None, knn=knn[0], **(self.knn_args)) # kernel Y -> Y
        else:
            Y_graph = kNNGraph(Y, n_pca=None, knn=self.knn, **(self.knn_args))
        for i, X in enumerate(self.subgraphs):
            if len(knn) > 1:
                kernel_xy.append(X.build_kernel_to_data(Y, knn=knn[1])) # kernel X -> Y
                kernel_yx.append(Y_graph.build_kernel_to_data(X.data_nu, knn=knn[2])) # kernel Y -> X
            else:
                kernel_xy.append(X.build_kernel_to_data(Y))
                kernel_yx.append(Y_graph.build_kernel_to_data(X.data_nu))
        kernel_xy = sparse.hstack(kernel_xy)
        kernel_yx = sparse.vstack(kernel_yx)
        K = self.gamma * kernel_xy.minimum(kernel_yx.T) + \
            (1 - self.gamma) * kernel_xy.maximum(kernel_yx.T)
        return K


def Graph(data,
          n_pca=None,
          sample_idx=None,
          precomputed=None,
          knn=5,
          decay=None,
          distance='euclidean',
          thresh=1e-5,
          n_landmark=None,
          n_svd=100,
          beta=1,
          gamma=0.5,
          n_jobs=-1,
          verbose=False,
          random_state=None,
          graphtype='auto'):
    """Create a graph built on data.

    Automatically selects the appropriate DataGraph subclass based on
    chosen parameters.
    Selection criteria:
    - if `graphtype` is given, this will be respected
    - otherwise:
    -- if `sample_idx` is given, an MNNGraph will be created
    -- if `precomputed` is not given, and either `decay` is `None` or `thresh`
    is given, a kNNGraph will be created
    - otherwise, a TraditionalGraph will be created.

    Incompatibilities:
    - MNNGraph and kNNGraph cannot be precomputed
    - kNNGraph and TraditionalGraph do not accept sample indices

    Parameters
    ----------
    data : array-like, shape=[n_samples,n_features]
        accepted types: `numpy.ndarray`, `scipy.sparse.spmatrix`.
        TODO: accept pandas dataframes

    n_pca : `int` or `None`, optional (default: `None`)
        number of PC dimensions to retain for graph building.
        If `None`, uses the original data.
        Note: if data is sparse, uses SVD instead of PCA
        TODO: should we subtract and store the mean?

    knn : `int`, optional (default: 5)
        Number of nearest neighbors (including self) to use to build the graph

    decay : `int` or `None`, optional (default: `None`)
        Rate of alpha decay to use. If `None`, alpha decay is not used.

    distance : `str`, optional (default: `'euclidean'`)
        Any metric from `scipy.spatial.distance` can be used
        distance metric for building kNN graph.
        TODO: actually sklearn.neighbors has even more choices

    thresh : `float`, optional (default: `1e-5`)
        Threshold above which to calculate alpha decay kernel.
        All affinities below `thresh` will be set to zero in order to save
        on time and memory constraints.

    precomputed : {'distance', 'affinity', 'adjacency', `None`}, optional (default: `None`)
        If the graph is precomputed, this variable denotes which graph
        matrix is provided as `data`.
        Only one of `precomputed` and `n_pca` can be set.

    beta: float, optional(default: 1)
        Multiply within - batch connections by(1 - beta)

    gamma: float or {'+', '*'} (default: 0.99)
        Symmetrization method. If '+', use `(K + K.T) / 2`,
        if '*', use `K * K.T`, if a float, use
        `gamma * min(K, K.T) + (1 - gamma) * max(K, K.T)`

    sample_idx: array-like
        Batch index

    n_landmark : `int`, optional (default: 2000)
        number of landmarks to use

    n_svd : `int`, optional (default: 100)
        number of SVD components to use for spectral clustering

    random_state : `int` or `None`, optional (default: `None`)
        Random state for random PCA

    verbose : `bool`, optional (default: `True`)
        Verbosity.
        TODO: should this be an integer instead to allow multiple
        levels of verbosity?

    n_jobs : `int`, optional (default : 1)
        The number of jobs to use for the computation.
        If -1 all CPUs are used. If 1 is given, no parallel computing code is
        used at all, which is useful for debugging.
        For n_jobs below -1, (n_cpus + 1 + n_jobs) are used. Thus for
        n_jobs = -2, all CPUs but one are used

    Returns
    -------
    G : `DataGraph`

    Raises
    ------
    ValueError : if selected parameters are incompatible.
    """
    if graphtype == 'auto':
        # automatic graph selection
        if sample_idx is not None:
            # only mnn does batch correction
            graphtype = "mnn"
        elif precomputed is None and (decay is None or thresh > 0):
            # precomputed requires exact graph
            # no decay or threshold decay require knngraph
            graphtype = "knn"
        else:
            graphtype = "exact"

    # set base graph type
    if graphtype == "knn":
        base = kNNGraph
        if precomputed is not None:
            raise ValueError("kNNGraph does not support precomputed "
                             "values. Use `graphtype='exact'` or "
                             "`precomputed=None`")
        if sample_idx is not None:
            raise ValueError("kNNGraph does not support batch "
                             "correction. Use `graphtype='mnn'` or "
                             "`sample_idx=None`")

    elif graphtype == "mnn":
        base = MNNGraph
        if precomputed is not None:
            raise ValueError("MNNGraph does not support precomputed "
                             "values. Use `graphtype='exact'` and "
                             "`sample_idx=None` or `precomputed=None`")
    elif graphtype == "exact":
        base = TraditionalGraph
        if sample_idx is not None:
            raise ValueError("TraditionalGraph does not support batch "
                             "correction. Use `graphtype='mnn'` or "
                             "`sample_idx=None`")
    else:
        raise ValueError("graphtype '{}' not recognized. Choose from "
                         "['knn', 'mnn', 'exact', 'auto']")

    # set add landmarks if necessary
    if n_landmark is not None:
        class Graph(base, LandmarkGraph):

            def __init__(self, *args, **kwargs):
                base.__init__(self, *args, **kwargs)
                LandmarkGraph.__init__(self, *args, **kwargs)
    else:
        class Graph(base):
            pass

    # build graph and return
    return Graph(data,
                 n_pca=n_pca,
                 sample_idx=sample_idx,
                 precomputed=precomputed,
                 knn=knn,
                 decay=decay,
                 distance=distance,
                 thresh=thresh,
                 n_landmark=n_landmark,
                 n_svd=n_svd,
                 beta=beta,
                 gamma=gamma,
                 n_jobs=n_jobs,
                 verbose=verbose,
                 random_state=random_state)<|MERGE_RESOLUTION|>--- conflicted
+++ resolved
@@ -1232,7 +1232,6 @@
 
 
 class MNNGraph(DataGraph):
-<<<<<<< HEAD
     """Mutual nearest neighbors graph
 
     Performs batch correction by forcing connections between batches, but
@@ -1253,6 +1252,10 @@
 
     sample_idx: array-like, shape=[n_samples]
         Batch index
+        
+    adaptive_k : `bool`, optional (default: True)
+        If true, weights MNN kernel adaptively using the number of cells in
+        each sample
 
     Attributes
     ----------
@@ -1260,31 +1263,8 @@
         Graphs representing each batch separately
     """
 
-    def __init__(self, data, beta=1, gamma=0.99, n_pca=None,
-                 sample_idx=None, **kwargs):
-=======
-
     def __init__(self, data, knn=5, beta=0, gamma=0.5, n_pca=None,
                  sample_idx=None, adaptive_k=True, scaling='min', **kwargs):
-        """MNN Kernel
-
-        Parameters
-        ----------
-        beta : float, optional (default: 0)
-            Multiply within-batch connections by (1-beta)
-
-        gamma : float or {'+', '*'} (default: 0.5)
-            Symmetrization method. If '+', use `(K + K.T) / 2`,
-            if '*', use `K * K.T`, if a float, use
-            `gamma * min(K, K.T) + (1-gamma) * max(K, K.T)`
-
-        sample_idx : array-like
-            Batch index
-        adaptive_k : boolean (default: True)
-            If true, weights MNN kernel adaptively using the number of cells in
-            each sample
-        """
->>>>>>> 7443ef83
         self.beta = beta
         self.gamma = gamma
         self.sample_idx = sample_idx
@@ -1355,7 +1335,6 @@
         return self
 
     def build_kernel(self):
-<<<<<<< HEAD
         """Build the MNN kernel.
 
         Build a mutual nearest neighbors kernel.
@@ -1366,20 +1345,6 @@
             symmetric matrix with ones down the diagonal
             with no non-negative entries.
         """
-        # generate a subgraph for each batch separately
-        self.subgraphs = []
-        batches = np.unique(self.sample_idx)
-        for idx in batches:
-            # extract batch data
-            data = self.data_nu[self.sample_idx == idx]
-            # create knngraph with n_pca=None - we have already done PCA
-            graph = kNNGraph(
-                data, n_pca=None, **(self.knn_args))
-            self.subgraphs.append(graph)
-        # create n_batch x n_batch block kernel matrix
-        kernels = np.empty([len(batches), len(batches)],
-                           dtype='object')
-=======
         samples = np.unique(self.sample_idx)
         if self.adaptive_k:
             n_cells = np.array([len(self.data_nu[self.sample_idx == idx]) for idx in samples])
@@ -1403,8 +1368,10 @@
                 graph = kNNGraph(
                     data, n_pca=None, knn=self.knn, **(self.knn_args)) # build a kNN graph for cells within sample
             self.subgraphs.append(graph) # append to list of subgraphs
-        kernels = []
->>>>>>> 7443ef83
+
+        # create n_batch x n_batch block kernel matrix
+        kernels = np.empty([len(batches), len(batches)],
+                           dtype='object')
         for i, X in enumerate(self.subgraphs):
             for j, Y in enumerate(self.subgraphs):
                 if i == j:
@@ -1413,21 +1380,15 @@
                     # weaken connections by a factor of `beta`
                     Kij = Kij * self.beta
                 else:
-<<<<<<< HEAD
-                    # build kernel from i to j
-                    Kij = Y.build_kernel_to_data(X.data_nu)
-                kernels[i, j].append(Kij)
-
-        # merge into one large sparse matrix
-        K = sparse.vstack([sparse.hstack(
-            kernels[i, :]) for i in range(len(kernels))])
-=======
                     if self.adaptive_k:
                         Kij = X.build_kernel_to_data(Y.data_nu, knn=(knn_weight[j,j], knn_weight[i,j], knn_wight[j,i]))
                     else:
                         Kij = X.build_kernel_to_data(Y.data_nu)
-                kernels[-1].append(Kij)
->>>>>>> 7443ef83
+                kernels[i, j] = (Kij)
+
+        # merge into one large sparse matrix
+        K = sparse.vstack([sparse.hstack(
+            kernels[i, :]) for i in range(len(kernels))])
 
         # symmetrize
         if self.gamma == "+":
@@ -1439,8 +1400,7 @@
                 (1 - self.gamma) * K.maximum(K.T)
         return K
 
-<<<<<<< HEAD
-    def build_kernel_to_data(self, Y):
+    def build_kernel_to_data(self, Y, knn=None):
         """Build transition matrix from new data to the graph
 
         Creates a transition matrix such that `Y` can be approximated by
@@ -1459,6 +1419,10 @@
             new data for which an affinity matrix is calculated
             to the existing data. `n_features` must match
             either the ambient or PCA dimensions
+            
+        knn: `int` or `None`, optional (default: `None`)
+            If adaptive-k, expecting knn to be a tuple of (k_jj, k_ij, k_ji),
+            otherwise should be a single value
 
         Returns
         -------
@@ -1467,17 +1431,10 @@
             Transition matrix from `Y` to `self.data`
         """
         print("Warning: extension to a MNNGraph is not tested.")
-=======
-    def build_kernel_to_data(self, Y, knn=None):
-        '''
-        If adaptive-k, expecting knn to be a tuple of (k_jj, k_ij, k_ji),
-        otherwise should be a single value
-        '''
         if len(knn) == 3:
             adaptive_k = True
         else:
             adaptive_k = False
->>>>>>> 7443ef83
         Y = self._check_extension_shape(Y)
         kernel_xy = []
         kernel_yx = []
